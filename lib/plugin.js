--- conflicted
+++ resolved
@@ -59,16 +59,6 @@
   var outputFile = path.resolve(outputFolder, this.opts.fileName);
   var outputName = path.relative(outputFolder, outputFile);
 
-  var moduleAsset = function (module, file) {
-    if (module.userRequest) {
-      moduleAssets[file] = path.join(
-        path.dirname(file),
-        path.basename(module.userRequest)
-      );
-    }
-  };
-
-<<<<<<< HEAD
   // TODO: check with @evilebottnawi if this is still needed for webpack@5
   var normalModuleLoader = function (loaderContext, module) {
     const { emitFile } = loaderContext;
@@ -84,8 +74,6 @@
       return emitFile.call(module, file, content, sourceMap);
     };
   };
-=======
->>>>>>> 5715c077
 
   var emit = function(compilation, compileCallback) {
     const emitCount = emitCountMap.get(outputFile) - 1
@@ -232,11 +220,7 @@
       }
     }
 
-    if (compiler.hooks) {
-      ManifestPlugin.getCompilerHooks(compiler).afterEmit.call(manifest);
-    } else {
-      compilation.applyPluginsAsync('webpack-manifest-plugin-after-emit', manifest, compileCallback);
-    }
+    ManifestPlugin.getCompilerHooks(compiler).afterEmit.call(manifest);
   }.bind(this);
 
   function beforeRun (compiler, callback) {
@@ -248,31 +232,16 @@
     }
   }
 
-<<<<<<< HEAD
-  const SyncWaterfallHook = require('tapable').SyncWaterfallHook;
   const pluginOptions = {
     name: 'ManifestPlugin',
     stage: Infinity
   };
-  compiler.hooks.webpackManifestPluginAfterEmit = new SyncWaterfallHook(['manifest']);
-=======
-  if (compiler.hooks) {
-    const pluginOptions = {
-      name: 'ManifestPlugin',
-      stage: Infinity
-    };
-
-    // Preserve exposure of custom hook in Webpack 4 for back compatability.
-    // Going forward, plugins should call `ManifestPlugin.getCompilerHooks(compiler)` directy.
-    if (!Object.isFrozen(compiler.hooks)) {
-      compiler.hooks.webpackManifestPluginAfterEmit = ManifestPlugin.getCompilerHooks(compiler).afterEmit;
-    }
-
-    compiler.hooks.compilation.tap(pluginOptions, function (compilation) {
-      compilation.hooks.moduleAsset.tap(pluginOptions, moduleAsset);
-    });
-    compiler.hooks.emit.tap(pluginOptions, emit);
->>>>>>> 5715c077
+
+  // Preserve exposure of custom hook in Webpack 4 for back compatability.
+  // Going forward, plugins should call `ManifestPlugin.getCompilerHooks(compiler)` directy.
+  if (!Object.isFrozen(compiler.hooks)) {
+    compiler.hooks.webpackManifestPluginAfterEmit = ManifestPlugin.getCompilerHooks(compiler).afterEmit;
+  }
 
   compiler.hooks.compilation.tap(pluginOptions, function (compilation) {
     compilation.hooks.normalModuleLoader.tap(pluginOptions, normalModuleLoader);
